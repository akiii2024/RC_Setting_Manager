--- conflicted
+++ resolved
@@ -46,11 +46,7 @@
         applicationId "com.example.settingsheet_manager"
         // You can update the following values to match your application needs.
         // For more information, see: https://docs.flutter.dev/deployment/android#reviewing-the-gradle-build-configuration.
-<<<<<<< HEAD
-        minSdkVersion 23
-=======
         minSdkVersion 21
->>>>>>> 2202ddb6
         targetSdkVersion flutter.targetSdkVersion
         versionCode flutterVersionCode.toInteger()
         versionName flutterVersionName
